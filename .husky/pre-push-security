--- conflicted
+++ resolved
@@ -62,15 +62,9 @@
     continue
   fi
   
-<<<<<<< HEAD
-  # Skip test files, documentation, and audit files (they legitimately contain examples)
+  # Skip test files, documentation, audit files, and GitHub workflows (they legitimately contain examples and token references)
   case "$FILE" in
-    */__tests__/* | *.test.* | *.spec.* | **/fixtures/* | **/mocks/* | docs/*.md | *.md | *-audit.txt | *-usage-audit.txt | console-*.txt | detailed-usage.txt)
-=======
-  # Skip test files, documentation, and GitHub workflows (they legitimately contain examples and token references)
-  case "$FILE" in
-    */__tests__/* | *.test.* | *.spec.* | **/fixtures/* | **/mocks/* | docs/*.md | *.md | .github/workflows/*.yml | .github/workflows/*.yaml)
->>>>>>> cff2a0ce
+    */__tests__/* | *.test.* | *.spec.* | **/fixtures/* | **/mocks/* | docs/*.md | *.md | *-audit.txt | *-usage-audit.txt | console-*.txt | detailed-usage.txt | .github/workflows/*.yml | .github/workflows/*.yaml)
       continue
       ;;
   esac
